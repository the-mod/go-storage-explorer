package main

import (
	"bytes"
	"context"
	b64 "encoding/base64"
	"fmt"
	"log"
	"net/url"
	"os"
	"strings"
<<<<<<< HEAD
	"sync"
=======
	"time"
>>>>>>> f175aef0

	"github.com/Azure/azure-storage-blob-go/azblob"
	az "github.com/Azure/azure-storage-blob-go/azblob"
	"github.com/spf13/cobra"
)

type arguments struct {
	AccountName   string
	AccessKey     string
	ContainerName string
	BlobName      string
	ShowContent   bool
	StoreContent  bool
	ContentOnly   bool
	FileName      string
}

var largs = arguments{}

var rootCmd = &cobra.Command{
	Use:   "go-storage-explorer",
	Short: "go-storage-explorer shows containers and blobs of a azure storage account",
	Long: `go-storage-explorer shows containers and blobs of a azure storage account.
Complete documentation is available at http://hugo.spf13.com`,
	Run: func(cmd *cobra.Command, args []string) {
		exec(largs)
	},
}

var defaultFileName = "blobcontent.txt"

func init() {
	rootCmd.Flags().StringVarP(&largs.AccountName, "accountName", "n", "", "accountName of the Storage Account")
	rootCmd.Flags().StringVarP(&largs.AccessKey, "accessKey", "k", "", "accessKey for the Storage Account")
	rootCmd.Flags().StringVarP(&largs.ContainerName, "container", "c", "", "filter for container name with substring match")
	rootCmd.Flags().StringVarP(&largs.BlobName, "blob", "b", "", "filter for blob name with substring match")
	rootCmd.Flags().BoolVar(&largs.ShowContent, "show-content", false, "downloads and prints content of blobs in addition to other logs")
	rootCmd.Flags().BoolVar(&largs.StoreContent, "store-content", false, "downloads and stores content of blob in a file. Use --filename or -f to set a specific filename. Stores one line for each blob")
	rootCmd.Flags().StringVarP(&largs.FileName, "filename", "f", "", "in addtion")
	rootCmd.Flags().BoolVar(&largs.ContentOnly, "content-only", false, "prints only content of blob. overrules --show-content")
	rootCmd.MarkFlagRequired("accountName")
	rootCmd.MarkFlagRequired("accessKey")
}

func line(print bool, level int, content string) {
	if !print {
		return
	}

	if level == 0 {
		fmt.Println(content)
	} else {
		spacer := "___"
		prefix := "|"

		for i := 0; i < (level - 1); i++ {
			prefix = prefix + " |"
		}
		line := prefix + spacer + content
		fmt.Println(line)
	}
}

func downloadBlob(wg *sync.WaitGroup, blobName string, containerUrl az.ContainerURL) string {
	defer wg.Done()
	blobURL := containerUrl.NewBlockBlobURL(blobName)
	downloadResponse, err := blobURL.Download(context.Background(), 0, azblob.CountToEnd, azblob.BlobAccessConditions{}, false)

	if err != nil {
		log.Fatalf("Error downloading blob %s", blobName)
	}

	bodyStream := downloadResponse.Body(azblob.RetryReaderOptions{MaxRetryRequests: 20})
	downloadedData := bytes.Buffer{}
	_, err = downloadedData.ReadFrom(bodyStream)

	if err != nil {
		log.Fatalf("Error reading blob %s", blobName)
	}

	return downloadedData.String()
}

func storeBlobContent(f *os.File, content string) {
	f.WriteString(fmt.Sprintf("%s\n", content))
}

func exec(args arguments) {
	var f *os.File
	var err error

	if args.StoreContent {
		outputFile := defaultFileName
		if len(args.FileName) > 0 {
			outputFile = args.FileName
		}

		f, err = os.Create(outputFile)
		if err != nil {
			log.Fatalf("Could not create file %s", outputFile)
		}
		defer f.Close()
	}

	ctx := context.Background()

	// Create a default request pipeline using your storage account name and account key
	credential, authErr := azblob.NewSharedKeyCredential(args.AccountName, args.AccessKey)
	if authErr != nil {
		log.Fatal("Error while Authentication")
	}
	p := azblob.NewPipeline(credential, azblob.PipelineOptions{})

	// From the Azure portal, get your storage account blob service URL endpoint
	URL, _ := url.Parse(fmt.Sprintf("https://%s.blob.core.windows.net", args.AccountName))

	serviceURL := azblob.NewServiceURL(*URL, p)

	containerFound := false
	blobFound := false

	line(!args.ContentOnly, 0, URL.String())

	for marker := (azblob.Marker{}); marker.NotDone(); {
		listContainer, err := serviceURL.ListContainersSegment(ctx, marker, azblob.ListContainersSegmentOptions{})

		if err != nil {
			log.Fatal("Error while getting Container")
		}

		for _, val := range listContainer.ContainerItems {
			containerName := val.Name

			// TODO substring match? to match containers: ['test-1', 'test-2'], term: 'test, matches ['test-1', 'test-2']
			if len(args.ContainerName) > 0 && !strings.Contains(containerName, args.ContainerName) {
				continue
			}
			containerFound = true
			if !args.ContentOnly {
				line(!args.ContentOnly, 1, fmt.Sprintf("Container: %s", val.Name))
			}

			containerURL, _ := url.Parse(fmt.Sprintf("https://%s.blob.core.windows.net/%s", args.AccountName, containerName))
			containerServiceURL := azblob.NewContainerURL(*containerURL, p)

			for blobMarker := (azblob.Marker{}); blobMarker.NotDone(); {
				// Get a result segment starting with the blob indicated by the current Marker.
				listBlob, _ := containerServiceURL.ListBlobsFlatSegment(ctx, blobMarker, azblob.ListBlobsSegmentOptions{Details: azblob.BlobListingDetails{Metadata: true}})

				// ListBlobs returns the start of the next segment; you MUST use this to get
				// the next segment (after processing the current result segment).
				blobMarker = listBlob.NextMarker

				// waitgroup to download all blobs in this segemnt before getting next segment
				var wg sync.WaitGroup

				// Process the blobs returned in this result segment (if the segment is empty, the loop body won't execute)
				for _, blobItem := range listBlob.Segment.BlobItems {
					blobName := blobItem.Name

					// TODO substring match?
					if len(args.BlobName) > 0 && !strings.Contains(blobName, args.BlobName) {
						continue
					}
					blobFound = true
					line(!args.ContentOnly, 2, fmt.Sprintf("Blob: %s", blobName))
					// see here for Properties: https://github.com/Azure/azure-storage-blob-go/blob/456ab4777f89ceb54316ddf71d2acfd39bb86e1d/azblob/zz_generated_models.go#L2343
					line(!args.ContentOnly, 3, fmt.Sprintf("Blob Type: %s", blobItem.Properties.BlobType))
					line(!args.ContentOnly, 3, fmt.Sprintf("Content MD5: %s", b64.StdEncoding.EncodeToString(blobItem.Properties.ContentMD5)))
					line(!args.ContentOnly, 3, fmt.Sprintf("Created at: %s", blobItem.Properties.CreationTime))
					line(!args.ContentOnly, 3, fmt.Sprintf("Last modified at: %s", blobItem.Properties.LastModified))
					line(!args.ContentOnly, 3, fmt.Sprintf("Lease Status: %s", blobItem.Properties.LeaseStatus))
					line(!args.ContentOnly, 3, fmt.Sprintf("Lease State: %s", blobItem.Properties.LeaseState))
					line(!args.ContentOnly, 3, fmt.Sprintf("Lease Duration: %s", blobItem.Properties.LeaseDuration))

					line(!args.ContentOnly, 3, "Metadata:")
					for key, entry := range blobItem.Metadata {
						line(!args.ContentOnly, 4, fmt.Sprintf("%s: %s", key, entry))
					}

					if args.ShowContent || args.StoreContent || args.ContentOnly {
						wg.Add(1)
						content := downloadBlob(&wg, blobName, containerServiceURL)

						if args.ContentOnly {
							line(args.ContentOnly, 0, content)
						} else if args.ShowContent {
							line(!args.ContentOnly, 3, fmt.Sprintf("Content: %s", content))
						}

						if args.StoreContent {
							storeBlobContent(f, content)
						}
					}
				}
				// wait for all go routines to finish before continue
				wg.Wait()
			}
		}
		marker = listContainer.NextMarker // Pagination
	}
	if !containerFound {
		line(true, 1, fmt.Sprintf("No Container found for Name %s", args.ContainerName))
	} else if !blobFound {
		line(true, 2, fmt.Sprintf("No Blob found for Name %s", args.BlobName))
	}
}

// kudos to:
// https://github.com/Azure/azure-storage-blob-go/blob/456ab4777f89ceb54316ddf71d2acfd39bb86e1d/azblob/zt_examples_test.go
// and
// https://github.com/Azure-Samples/storage-blobs-go-quickstart/blob/master/storage-quickstart.go
func main() {
	start := time.Now()
	// Code to measure

	rootCmd.Execute()

	duration := time.Since(start)

	// Formatted string, such as "2h3m0.5s" or "4.503μs"
	fmt.Println(duration)
}
<|MERGE_RESOLUTION|>--- conflicted
+++ resolved
@@ -1,239 +1,236 @@
-package main
-
-import (
-	"bytes"
-	"context"
-	b64 "encoding/base64"
-	"fmt"
-	"log"
-	"net/url"
-	"os"
-	"strings"
-<<<<<<< HEAD
-	"sync"
-=======
-	"time"
->>>>>>> f175aef0
-
-	"github.com/Azure/azure-storage-blob-go/azblob"
-	az "github.com/Azure/azure-storage-blob-go/azblob"
-	"github.com/spf13/cobra"
-)
-
-type arguments struct {
-	AccountName   string
-	AccessKey     string
-	ContainerName string
-	BlobName      string
-	ShowContent   bool
-	StoreContent  bool
-	ContentOnly   bool
-	FileName      string
-}
-
-var largs = arguments{}
-
-var rootCmd = &cobra.Command{
-	Use:   "go-storage-explorer",
-	Short: "go-storage-explorer shows containers and blobs of a azure storage account",
-	Long: `go-storage-explorer shows containers and blobs of a azure storage account.
-Complete documentation is available at http://hugo.spf13.com`,
-	Run: func(cmd *cobra.Command, args []string) {
-		exec(largs)
-	},
-}
-
-var defaultFileName = "blobcontent.txt"
-
-func init() {
-	rootCmd.Flags().StringVarP(&largs.AccountName, "accountName", "n", "", "accountName of the Storage Account")
-	rootCmd.Flags().StringVarP(&largs.AccessKey, "accessKey", "k", "", "accessKey for the Storage Account")
-	rootCmd.Flags().StringVarP(&largs.ContainerName, "container", "c", "", "filter for container name with substring match")
-	rootCmd.Flags().StringVarP(&largs.BlobName, "blob", "b", "", "filter for blob name with substring match")
-	rootCmd.Flags().BoolVar(&largs.ShowContent, "show-content", false, "downloads and prints content of blobs in addition to other logs")
-	rootCmd.Flags().BoolVar(&largs.StoreContent, "store-content", false, "downloads and stores content of blob in a file. Use --filename or -f to set a specific filename. Stores one line for each blob")
-	rootCmd.Flags().StringVarP(&largs.FileName, "filename", "f", "", "in addtion")
-	rootCmd.Flags().BoolVar(&largs.ContentOnly, "content-only", false, "prints only content of blob. overrules --show-content")
-	rootCmd.MarkFlagRequired("accountName")
-	rootCmd.MarkFlagRequired("accessKey")
-}
-
-func line(print bool, level int, content string) {
-	if !print {
-		return
-	}
-
-	if level == 0 {
-		fmt.Println(content)
-	} else {
-		spacer := "___"
-		prefix := "|"
-
-		for i := 0; i < (level - 1); i++ {
-			prefix = prefix + " |"
-		}
-		line := prefix + spacer + content
-		fmt.Println(line)
-	}
-}
-
-func downloadBlob(wg *sync.WaitGroup, blobName string, containerUrl az.ContainerURL) string {
-	defer wg.Done()
-	blobURL := containerUrl.NewBlockBlobURL(blobName)
-	downloadResponse, err := blobURL.Download(context.Background(), 0, azblob.CountToEnd, azblob.BlobAccessConditions{}, false)
-
-	if err != nil {
-		log.Fatalf("Error downloading blob %s", blobName)
-	}
-
-	bodyStream := downloadResponse.Body(azblob.RetryReaderOptions{MaxRetryRequests: 20})
-	downloadedData := bytes.Buffer{}
-	_, err = downloadedData.ReadFrom(bodyStream)
-
-	if err != nil {
-		log.Fatalf("Error reading blob %s", blobName)
-	}
-
-	return downloadedData.String()
-}
-
-func storeBlobContent(f *os.File, content string) {
-	f.WriteString(fmt.Sprintf("%s\n", content))
-}
-
-func exec(args arguments) {
-	var f *os.File
-	var err error
-
-	if args.StoreContent {
-		outputFile := defaultFileName
-		if len(args.FileName) > 0 {
-			outputFile = args.FileName
-		}
-
-		f, err = os.Create(outputFile)
-		if err != nil {
-			log.Fatalf("Could not create file %s", outputFile)
-		}
-		defer f.Close()
-	}
-
-	ctx := context.Background()
-
-	// Create a default request pipeline using your storage account name and account key
-	credential, authErr := azblob.NewSharedKeyCredential(args.AccountName, args.AccessKey)
-	if authErr != nil {
-		log.Fatal("Error while Authentication")
-	}
-	p := azblob.NewPipeline(credential, azblob.PipelineOptions{})
-
-	// From the Azure portal, get your storage account blob service URL endpoint
-	URL, _ := url.Parse(fmt.Sprintf("https://%s.blob.core.windows.net", args.AccountName))
-
-	serviceURL := azblob.NewServiceURL(*URL, p)
-
-	containerFound := false
-	blobFound := false
-
-	line(!args.ContentOnly, 0, URL.String())
-
-	for marker := (azblob.Marker{}); marker.NotDone(); {
-		listContainer, err := serviceURL.ListContainersSegment(ctx, marker, azblob.ListContainersSegmentOptions{})
-
-		if err != nil {
-			log.Fatal("Error while getting Container")
-		}
-
-		for _, val := range listContainer.ContainerItems {
-			containerName := val.Name
-
-			// TODO substring match? to match containers: ['test-1', 'test-2'], term: 'test, matches ['test-1', 'test-2']
-			if len(args.ContainerName) > 0 && !strings.Contains(containerName, args.ContainerName) {
-				continue
-			}
-			containerFound = true
-			if !args.ContentOnly {
-				line(!args.ContentOnly, 1, fmt.Sprintf("Container: %s", val.Name))
-			}
-
-			containerURL, _ := url.Parse(fmt.Sprintf("https://%s.blob.core.windows.net/%s", args.AccountName, containerName))
-			containerServiceURL := azblob.NewContainerURL(*containerURL, p)
-
-			for blobMarker := (azblob.Marker{}); blobMarker.NotDone(); {
-				// Get a result segment starting with the blob indicated by the current Marker.
-				listBlob, _ := containerServiceURL.ListBlobsFlatSegment(ctx, blobMarker, azblob.ListBlobsSegmentOptions{Details: azblob.BlobListingDetails{Metadata: true}})
-
-				// ListBlobs returns the start of the next segment; you MUST use this to get
-				// the next segment (after processing the current result segment).
-				blobMarker = listBlob.NextMarker
-
-				// waitgroup to download all blobs in this segemnt before getting next segment
-				var wg sync.WaitGroup
-
-				// Process the blobs returned in this result segment (if the segment is empty, the loop body won't execute)
-				for _, blobItem := range listBlob.Segment.BlobItems {
-					blobName := blobItem.Name
-
-					// TODO substring match?
-					if len(args.BlobName) > 0 && !strings.Contains(blobName, args.BlobName) {
-						continue
-					}
-					blobFound = true
-					line(!args.ContentOnly, 2, fmt.Sprintf("Blob: %s", blobName))
-					// see here for Properties: https://github.com/Azure/azure-storage-blob-go/blob/456ab4777f89ceb54316ddf71d2acfd39bb86e1d/azblob/zz_generated_models.go#L2343
-					line(!args.ContentOnly, 3, fmt.Sprintf("Blob Type: %s", blobItem.Properties.BlobType))
-					line(!args.ContentOnly, 3, fmt.Sprintf("Content MD5: %s", b64.StdEncoding.EncodeToString(blobItem.Properties.ContentMD5)))
-					line(!args.ContentOnly, 3, fmt.Sprintf("Created at: %s", blobItem.Properties.CreationTime))
-					line(!args.ContentOnly, 3, fmt.Sprintf("Last modified at: %s", blobItem.Properties.LastModified))
-					line(!args.ContentOnly, 3, fmt.Sprintf("Lease Status: %s", blobItem.Properties.LeaseStatus))
-					line(!args.ContentOnly, 3, fmt.Sprintf("Lease State: %s", blobItem.Properties.LeaseState))
-					line(!args.ContentOnly, 3, fmt.Sprintf("Lease Duration: %s", blobItem.Properties.LeaseDuration))
-
-					line(!args.ContentOnly, 3, "Metadata:")
-					for key, entry := range blobItem.Metadata {
-						line(!args.ContentOnly, 4, fmt.Sprintf("%s: %s", key, entry))
-					}
-
-					if args.ShowContent || args.StoreContent || args.ContentOnly {
-						wg.Add(1)
-						content := downloadBlob(&wg, blobName, containerServiceURL)
-
-						if args.ContentOnly {
-							line(args.ContentOnly, 0, content)
-						} else if args.ShowContent {
-							line(!args.ContentOnly, 3, fmt.Sprintf("Content: %s", content))
-						}
-
-						if args.StoreContent {
-							storeBlobContent(f, content)
-						}
-					}
-				}
-				// wait for all go routines to finish before continue
-				wg.Wait()
-			}
-		}
-		marker = listContainer.NextMarker // Pagination
-	}
-	if !containerFound {
-		line(true, 1, fmt.Sprintf("No Container found for Name %s", args.ContainerName))
-	} else if !blobFound {
-		line(true, 2, fmt.Sprintf("No Blob found for Name %s", args.BlobName))
-	}
-}
-
-// kudos to:
-// https://github.com/Azure/azure-storage-blob-go/blob/456ab4777f89ceb54316ddf71d2acfd39bb86e1d/azblob/zt_examples_test.go
-// and
-// https://github.com/Azure-Samples/storage-blobs-go-quickstart/blob/master/storage-quickstart.go
-func main() {
-	start := time.Now()
-	// Code to measure
-
-	rootCmd.Execute()
-
-	duration := time.Since(start)
-
-	// Formatted string, such as "2h3m0.5s" or "4.503μs"
-	fmt.Println(duration)
-}
+package main
+
+import (
+	"bytes"
+	"context"
+	b64 "encoding/base64"
+	"fmt"
+	"log"
+	"net/url"
+	"os"
+	"strings"
+	"sync"
+	"time"
+
+	"github.com/Azure/azure-storage-blob-go/azblob"
+	az "github.com/Azure/azure-storage-blob-go/azblob"
+	"github.com/spf13/cobra"
+)
+
+type arguments struct {
+	AccountName   string
+	AccessKey     string
+	ContainerName string
+	BlobName      string
+	ShowContent   bool
+	StoreContent  bool
+	ContentOnly   bool
+	FileName      string
+}
+
+var largs = arguments{}
+
+var rootCmd = &cobra.Command{
+	Use:   "go-storage-explorer",
+	Short: "go-storage-explorer shows containers and blobs of a azure storage account",
+	Long: `go-storage-explorer shows containers and blobs of a azure storage account.
+Complete documentation is available at http://hugo.spf13.com`,
+	Run: func(cmd *cobra.Command, args []string) {
+		exec(largs)
+	},
+}
+
+var defaultFileName = "blobcontent.txt"
+
+func init() {
+	rootCmd.Flags().StringVarP(&largs.AccountName, "accountName", "n", "", "accountName of the Storage Account")
+	rootCmd.Flags().StringVarP(&largs.AccessKey, "accessKey", "k", "", "accessKey for the Storage Account")
+	rootCmd.Flags().StringVarP(&largs.ContainerName, "container", "c", "", "filter for container name with substring match")
+	rootCmd.Flags().StringVarP(&largs.BlobName, "blob", "b", "", "filter for blob name with substring match")
+	rootCmd.Flags().BoolVar(&largs.ShowContent, "show-content", false, "downloads and prints content of blobs in addition to other logs")
+	rootCmd.Flags().BoolVar(&largs.StoreContent, "store-content", false, "downloads and stores content of blob in a file. Use --filename or -f to set a specific filename. Stores one line for each blob")
+	rootCmd.Flags().StringVarP(&largs.FileName, "filename", "f", "", "in addtion")
+	rootCmd.Flags().BoolVar(&largs.ContentOnly, "content-only", false, "prints only content of blob. overrules --show-content")
+	rootCmd.MarkFlagRequired("accountName")
+	rootCmd.MarkFlagRequired("accessKey")
+}
+
+func line(print bool, level int, content string) {
+	if !print {
+		return
+	}
+
+	if level == 0 {
+		fmt.Println(content)
+	} else {
+		spacer := "___"
+		prefix := "|"
+
+		for i := 0; i < (level - 1); i++ {
+			prefix = prefix + " |"
+		}
+		line := prefix + spacer + content
+		fmt.Println(line)
+	}
+}
+
+func downloadBlob(wg *sync.WaitGroup, blobName string, containerUrl az.ContainerURL) string {
+	defer wg.Done()
+	blobURL := containerUrl.NewBlockBlobURL(blobName)
+	downloadResponse, err := blobURL.Download(context.Background(), 0, azblob.CountToEnd, azblob.BlobAccessConditions{}, false)
+
+	if err != nil {
+		log.Fatalf("Error downloading blob %s", blobName)
+	}
+
+	bodyStream := downloadResponse.Body(azblob.RetryReaderOptions{MaxRetryRequests: 20})
+	downloadedData := bytes.Buffer{}
+	_, err = downloadedData.ReadFrom(bodyStream)
+
+	if err != nil {
+		log.Fatalf("Error reading blob %s", blobName)
+	}
+
+	return downloadedData.String()
+}
+
+func storeBlobContent(f *os.File, content string) {
+	f.WriteString(fmt.Sprintf("%s\n", content))
+}
+
+func exec(args arguments) {
+	var f *os.File
+	var err error
+
+	if args.StoreContent {
+		outputFile := defaultFileName
+		if len(args.FileName) > 0 {
+			outputFile = args.FileName
+		}
+
+		f, err = os.Create(outputFile)
+		if err != nil {
+			log.Fatalf("Could not create file %s", outputFile)
+		}
+		defer f.Close()
+	}
+
+	ctx := context.Background()
+
+	// Create a default request pipeline using your storage account name and account key
+	credential, authErr := azblob.NewSharedKeyCredential(args.AccountName, args.AccessKey)
+	if authErr != nil {
+		log.Fatal("Error while Authentication")
+	}
+	p := azblob.NewPipeline(credential, azblob.PipelineOptions{})
+
+	// From the Azure portal, get your storage account blob service URL endpoint
+	URL, _ := url.Parse(fmt.Sprintf("https://%s.blob.core.windows.net", args.AccountName))
+
+	serviceURL := azblob.NewServiceURL(*URL, p)
+
+	containerFound := false
+	blobFound := false
+
+	line(!args.ContentOnly, 0, URL.String())
+
+	for marker := (azblob.Marker{}); marker.NotDone(); {
+		listContainer, err := serviceURL.ListContainersSegment(ctx, marker, azblob.ListContainersSegmentOptions{})
+
+		if err != nil {
+			log.Fatal("Error while getting Container")
+		}
+
+		for _, val := range listContainer.ContainerItems {
+			containerName := val.Name
+
+			// TODO substring match? to match containers: ['test-1', 'test-2'], term: 'test, matches ['test-1', 'test-2']
+			if len(args.ContainerName) > 0 && !strings.Contains(containerName, args.ContainerName) {
+				continue
+			}
+			containerFound = true
+			if !args.ContentOnly {
+				line(!args.ContentOnly, 1, fmt.Sprintf("Container: %s", val.Name))
+			}
+
+			containerURL, _ := url.Parse(fmt.Sprintf("https://%s.blob.core.windows.net/%s", args.AccountName, containerName))
+			containerServiceURL := azblob.NewContainerURL(*containerURL, p)
+
+			for blobMarker := (azblob.Marker{}); blobMarker.NotDone(); {
+				// Get a result segment starting with the blob indicated by the current Marker.
+				listBlob, _ := containerServiceURL.ListBlobsFlatSegment(ctx, blobMarker, azblob.ListBlobsSegmentOptions{Details: azblob.BlobListingDetails{Metadata: true}})
+
+				// ListBlobs returns the start of the next segment; you MUST use this to get
+				// the next segment (after processing the current result segment).
+				blobMarker = listBlob.NextMarker
+
+				// waitgroup to download all blobs in this segemnt before getting next segment
+				var wg sync.WaitGroup
+
+				// Process the blobs returned in this result segment (if the segment is empty, the loop body won't execute)
+				for _, blobItem := range listBlob.Segment.BlobItems {
+					blobName := blobItem.Name
+
+					// TODO substring match?
+					if len(args.BlobName) > 0 && !strings.Contains(blobName, args.BlobName) {
+						continue
+					}
+					blobFound = true
+					line(!args.ContentOnly, 2, fmt.Sprintf("Blob: %s", blobName))
+					// see here for Properties: https://github.com/Azure/azure-storage-blob-go/blob/456ab4777f89ceb54316ddf71d2acfd39bb86e1d/azblob/zz_generated_models.go#L2343
+					line(!args.ContentOnly, 3, fmt.Sprintf("Blob Type: %s", blobItem.Properties.BlobType))
+					line(!args.ContentOnly, 3, fmt.Sprintf("Content MD5: %s", b64.StdEncoding.EncodeToString(blobItem.Properties.ContentMD5)))
+					line(!args.ContentOnly, 3, fmt.Sprintf("Created at: %s", blobItem.Properties.CreationTime))
+					line(!args.ContentOnly, 3, fmt.Sprintf("Last modified at: %s", blobItem.Properties.LastModified))
+					line(!args.ContentOnly, 3, fmt.Sprintf("Lease Status: %s", blobItem.Properties.LeaseStatus))
+					line(!args.ContentOnly, 3, fmt.Sprintf("Lease State: %s", blobItem.Properties.LeaseState))
+					line(!args.ContentOnly, 3, fmt.Sprintf("Lease Duration: %s", blobItem.Properties.LeaseDuration))
+
+					line(!args.ContentOnly, 3, "Metadata:")
+					for key, entry := range blobItem.Metadata {
+						line(!args.ContentOnly, 4, fmt.Sprintf("%s: %s", key, entry))
+					}
+
+					if args.ShowContent || args.StoreContent || args.ContentOnly {
+						wg.Add(1)
+						content := downloadBlob(&wg, blobName, containerServiceURL)
+
+						if args.ContentOnly {
+							line(args.ContentOnly, 0, content)
+						} else if args.ShowContent {
+							line(!args.ContentOnly, 3, fmt.Sprintf("Content: %s", content))
+						}
+
+						if args.StoreContent {
+							storeBlobContent(f, content)
+						}
+					}
+				}
+				// wait for all go routines to finish before continue
+				wg.Wait()
+			}
+		}
+		marker = listContainer.NextMarker // Pagination
+	}
+	if !containerFound {
+		line(true, 1, fmt.Sprintf("No Container found for Name %s", args.ContainerName))
+	} else if !blobFound {
+		line(true, 2, fmt.Sprintf("No Blob found for Name %s", args.BlobName))
+	}
+}
+
+// kudos to:
+// https://github.com/Azure/azure-storage-blob-go/blob/456ab4777f89ceb54316ddf71d2acfd39bb86e1d/azblob/zt_examples_test.go
+// and
+// https://github.com/Azure-Samples/storage-blobs-go-quickstart/blob/master/storage-quickstart.go
+func main() {
+	start := time.Now()
+	// Code to measure
+
+	rootCmd.Execute()
+
+	duration := time.Since(start)
+
+	// Formatted string, such as "2h3m0.5s" or "4.503μs"
+	fmt.Println(duration)
+}